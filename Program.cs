using System.Runtime.InteropServices;
using System.Text.Json;
using System.Diagnostics;
using MouseGuard;
using System.Management;

/// <summary>
/// Mouse Guard application: blocks mouse from entering a selected screen.
/// </summary>
class Program
{
    // Mouse check interval in milliseconds
    private const int TimerIntervalMs = 20;
    // Monitor count check interval in milliseconds
    private const int MonitorCheckIntervalMs = 5000;
    // Default/invalid screen index
    private const int InvalidScreenIndex = -1;
    // Notification display duration in milliseconds
    private const int NotificationDurationMs = 3000;

    // Import SetCursorPos from user32.dll to move the mouse cursor
    [DllImport("user32.dll")]
    static extern bool SetCursorPos(int X, int Y);

    // Import ShowCursor from user32.dll to show/hide the mouse cursor
    [DllImport("user32.dll")]
    static extern bool ShowCursor(bool bShow);

    // System tray icon
    static NotifyIcon? trayIcon;
    // Timer for monitoring mouse position
    static System.Windows.Forms.Timer? monitorTimer;
    // Timer for checking monitor count changes
    static System.Windows.Forms.Timer? monitorCountTimer;
    // Index of the blocked screen (null if none)
    static int? blockedScreenIndex = null;
    // Monitor manager for handling single/multi-monitor detection
    static MonitorManager? monitorManager;
    // Loaded icon resource for proper disposal
    static Icon? loadedIcon = null;

    // Hotkey constants
    private const int WM_HOTKEY = 0x0312;
    private const int HOTKEY_ID = 0xBEEF;
    private static Keys defaultHotkey = Keys.B | Keys.Control | Keys.Alt;
    private static Keys currentHotkey = defaultHotkey;
    private static bool blockingEnabled = true;

    // Notification flag
    private static bool hasShownBlockNotification = false;
    private static SilentNotification? silentNotification = null;

    /// <summary>
    /// Settings data structure for serialization.
    /// </summary>
    class AppSettings
    {
        public int BlockedScreenIndex { get; set; } = InvalidScreenIndex;
        public string? BlockedDeviceName { get; set; } // e.g. "\\.\DISPLAY1"
        public string? Hotkey { get; set; } // e.g. "Control,Alt,B"
    }

    /// <summary>
    /// Loads settings from disk or returns defaults.
    /// </summary>
    static AppSettings LoadSettings()
    {
<<<<<<< HEAD
        if (!File.Exists(settingsFile))
            return new AppSettings();

        try
        {
            string json = File.ReadAllText(settingsFile);
            var settings = JsonSerializer.Deserialize<AppSettings>(json) ?? new AppSettings();
            if (!string.IsNullOrEmpty(settings.Hotkey))
            {
                if (TryParseHotkey(settings.Hotkey, out var k))
                    currentHotkey = k;
            }
            
            // Migrate old settings: if we have an index but no DeviceName, convert it
            if (settings.BlockedScreenIndex >= 0 && settings.BlockedScreenIndex < Screen.AllScreens.Length
                && string.IsNullOrEmpty(settings.BlockedDeviceName))
            {
                settings.BlockedDeviceName = Screen.AllScreens[settings.BlockedScreenIndex].DeviceName;
            }
            
            return settings;
        }
        catch
=======
        var settings = SettingsManager.LoadSettings<AppSettings>() ?? new AppSettings();
        if (!string.IsNullOrEmpty(settings.Hotkey))
>>>>>>> 76e3baa8
        {
            if (HotkeyUtil.TryParse(settings.Hotkey, out var k))
                currentHotkey = k;
        }
        return settings;
    }

    /// <summary>
    /// Saves current settings to disk.
    /// </summary>
    static void SaveSettings()
    {
        var settings = new AppSettings
        {
            BlockedScreenIndex = blockedScreenIndex ?? InvalidScreenIndex,
<<<<<<< HEAD
            BlockedDeviceName = blockedScreenIndex != null && blockedScreenIndex < Screen.AllScreens.Length 
                ? Screen.AllScreens[(int)blockedScreenIndex].DeviceName 
                : null,
            Hotkey = HotkeyToString(currentHotkey)
=======
            Hotkey = HotkeyUtil.ToString(currentHotkey)
>>>>>>> 76e3baa8
        };
        SettingsManager.SaveSettings(settings);
    }

    /// <summary>
    /// Loads the tray icon from file or falls back to a system icon.
    /// </summary>
    static Icon LoadTrayIcon()
    {
        try
        {
            // Try to load custom icon from file
            if (File.Exists("MouseGuard.ico"))
            {
                loadedIcon = new Icon("MouseGuard.ico");
                return loadedIcon;
            }
            else
            {
                SettingsManager.LogError("MouseGuard.ico not found, falling back to system icon");
            }
        }
        catch (Exception ex)
        {
            SettingsManager.LogError("Failed to load MouseGuard.ico, falling back to system icon", ex);
        }

        // Fallback to system application icon
        return SystemIcons.Application;
    }

    /// <summary>
    /// Finds the screen index by DeviceName. Returns null if not found.
    /// </summary>
    static int? FindScreenIndexByDeviceName(string? deviceName)
    {
        if (string.IsNullOrEmpty(deviceName))
            return null;

        var screens = Screen.AllScreens;
        for (int i = 0; i < screens.Length; i++)
        {
            if (screens[i].DeviceName == deviceName)
                return i;
        }
        return null;
    }

    /// <summary>
    /// Application entry point.
    /// </summary>
    [STAThread]
    static void Main()
    {
        Application.EnableVisualStyles();
        Application.SetCompatibleTextRenderingDefault(false);

        // Migrate old settings from app directory if needed
        SettingsManager.MigrateOldSettings();

        // Load settings and set blocked screen if valid
        var settings = LoadSettings();
        
        // Prefer DeviceName over index for better reliability
        if (!string.IsNullOrEmpty(settings.BlockedDeviceName))
        {
            blockedScreenIndex = FindScreenIndexByDeviceName(settings.BlockedDeviceName);
        }
        else if (settings.BlockedScreenIndex >= 0 && settings.BlockedScreenIndex < Screen.AllScreens.Length)
        {
            // Fallback to index for backward compatibility
            blockedScreenIndex = settings.BlockedScreenIndex;
        }
        else
        {
            blockedScreenIndex = null;
        }

        // Initialize monitor manager
        monitorManager = new MonitorManager(new WindowsFormsScreenProvider());
        
        // Set up event handlers for monitor count changes
        monitorManager.TransitionedToSingleMonitor += OnTransitionedToSingleMonitor;
        monitorManager.TransitionedToMultiMonitor += OnTransitionedToMultiMonitor;

        // Check for single monitor mode and show warning if needed
        if (monitorManager.IsSingleMonitorMode)
        {
            ShowSingleMonitorWarning();
        }

        // Tray icon initialization
        trayIcon = new NotifyIcon
        {
            Icon = LoadTrayIcon(),
            Text = Strings.TrayIconText,
            Visible = true,
            ContextMenuStrip = BuildContextMenu()
        };

        // Register global hotkey
        RegisterHotkey(currentHotkey);

        // Start monitoring mouse position
        monitorTimer = new System.Windows.Forms.Timer { Interval = TimerIntervalMs };
        monitorTimer.Tick += MonitorMouse;
        monitorTimer.Start();

        // Start monitoring monitor count changes only if in single-monitor mode
        monitorCountTimer = new System.Windows.Forms.Timer { Interval = MonitorCheckIntervalMs };
        monitorCountTimer.Tick += CheckMonitorCount;
        if (monitorManager.IsSingleMonitorMode)
        {
            monitorCountTimer.Start();
        }

        // Message loop for hotkey
        Application.AddMessageFilter(new HotkeyMessageFilter(OnHotkeyPressed));

        Application.Run();

        // Unregister hotkey on exit
        UnregisterHotkey();
    }

    /// <summary>
    /// Builds the context menu for the tray icon.
    /// </summary>
    static ContextMenuStrip BuildContextMenu()
    {
        var menu = new ContextMenuStrip();

        // If in single-monitor mode, show a disabled info item
        if (monitorManager != null && monitorManager.IsSingleMonitorMode)
        {
            var infoItem = new ToolStripMenuItem(Strings.SingleMonitorModeMenuLabel)
            {
                Enabled = false
            };
            menu.Items.Add(infoItem);
            menu.Items.Add(new ToolStripSeparator());
        }

        var screens = Screen.AllScreens;
        for (int i = 0; i < screens.Length; i++)
        {
            var index = i;
            var screen = screens[i];
            // Get friendly monitor name if available
            string? monitorName = GetMonitorFriendlyName(screen.DeviceName);
            string displayName = monitorName != null
                ? $"{monitorName} ({screen.DeviceName})"
                : screen.DeviceName;

            // Context menu building
            var item = new ToolStripMenuItem(
                Strings.BlockScreenMenu(i + 1, screen.Primary ? Strings.Primary : "", displayName, screen.Bounds.Width, screen.Bounds.Height))
            {
                CheckOnClick = true,
                Checked = blockedScreenIndex == index,
                // Disable selecting screens when in single-monitor mode
                Enabled = !(monitorManager != null && monitorManager.IsSingleMonitorMode)
            };

            if (monitorManager != null && monitorManager.IsSingleMonitorMode)
            {
                // Provide an explanatory tooltip for disabled items (if tooltips are supported)
                item.ToolTipText = Strings.SingleMonitorModeMenuLabel;
            }

            // Click handler for screen selection (toggle block/unblock)
            item.Click += (s, e) =>
            {
                if (blockedScreenIndex == index)
                {
                    // Unblock if already blocked
                    item.Checked = false;
                    blockedScreenIndex = null;
                }
                else
                {
                    // Block this screen, uncheck others
                    foreach (ToolStripMenuItem m in menu.Items.OfType<ToolStripMenuItem>())
                        m.Checked = false;
                    item.Checked = true;
                    blockedScreenIndex = index;
                }
                SaveSettings();

                // Immediately update the menu to reflect the new state
                // (rebuilds the menu so the checked state is always correct)
                trayIcon!.ContextMenuStrip = BuildContextMenu();
            };

            menu.Items.Add(item);
        }

        menu.Items.Add(new ToolStripSeparator());
        menu.Items.Add(Strings.AdvancedSettings, null, (s, e) => ShowAdvancedSettings(menu));
        menu.Items.Add(new ToolStripSeparator());
        menu.Items.Add("About", null, (s, e) => ShowAboutDialog());
        menu.Items.Add(Strings.Exit, null, (s, e) => Exit());

        // Add About option

        return menu;
    }

    private static void ShowAboutDialog()
    {
        var version = typeof(Program).Assembly.GetName().Version?.ToString() ?? "Unknown";
        var repo = "https://github.com/chevybowtie/Mouse-Guard";

        var aboutForm = new Form
        {
            Text = "About Mouse Guard",
            Width = 340,
            Height = 180,
            FormBorderStyle = FormBorderStyle.FixedDialog,
            StartPosition = FormStartPosition.CenterScreen,
            MaximizeBox = false,
            MinimizeBox = false
        };

        var lblTitle = new Label
        {
            Text = "Mouse Guard",
            Font = new Font(FontFamily.GenericSansSerif, 12, FontStyle.Bold),
            Dock = DockStyle.Top,
            Height = 32,
            TextAlign = ContentAlignment.MiddleCenter
        };

        var lblVersion = new Label
        {
            Text = $"Version: {version}",
            Dock = DockStyle.Top,
            Height = 24,
            TextAlign = ContentAlignment.MiddleCenter
        };

        var link = new LinkLabel
        {
            Text = repo,
            Dock = DockStyle.Top,
            Height = 24,
            TextAlign = ContentAlignment.MiddleCenter
        };
        link.Links.Add(0, repo.Length, repo);
        link.LinkClicked += (s, e) =>
        {
            if (e.Link?.LinkData != null)
            {
                System.Diagnostics.Process.Start(new ProcessStartInfo
                {
                    FileName = e.Link.LinkData.ToString(),
                    UseShellExecute = true
                });
            }
        };

        var btnOK = new Button
        {
            Text = "OK",
            DialogResult = DialogResult.OK,
            Dock = DockStyle.Bottom
        };

        aboutForm.Controls.Add(btnOK);
        aboutForm.Controls.Add(link);
        aboutForm.Controls.Add(lblVersion);
        aboutForm.Controls.Add(lblTitle);

        aboutForm.AcceptButton = btnOK;
        aboutForm.ShowDialog();
    }

    static void ShowAdvancedSettings(ContextMenuStrip menu)
    {
        using (var dlg = new HotkeyDialog(currentHotkey))
        {
            if (dlg.ShowDialog() == DialogResult.OK)
            {
                // Unregister old hotkey, register new one
                UnregisterHotkey();
                currentHotkey = dlg.SelectedHotkey;
                RegisterHotkey(currentHotkey);
                SaveSettings();
                trayIcon!.Text = TrayTextFormatter.Format(Strings.TrayIconText, blockingEnabled, currentHotkey);
            }
        }
    }

    static void OnHotkeyPressed()
    {
        blockingEnabled = !blockingEnabled;
        trayIcon!.Text = TrayTextFormatter.Format(Strings.TrayIconText, blockingEnabled, currentHotkey);
    }

    /// <summary>
    /// Timer event: checks mouse position and blocks if on blocked screen.
    /// </summary>
    static void MonitorMouse(object? sender, EventArgs e)
    {
        // If in single-monitor mode, don't do anything
        if (monitorManager != null && monitorManager.IsSingleMonitorMode)
        {
            ShowCursor(true);
            hasShownBlockNotification = false;
            return;
        }

        if (!blockingEnabled)
        {
            ShowCursor(true);
            hasShownBlockNotification = false;
            // Do not close notification here
            // silentNotification?.Close();
            // silentNotification = null;
            return;
        }

        // If no screen is blocked, do nothing
        if (blockedScreenIndex == null || blockedScreenIndex >= Screen.AllScreens.Length)
        {
            // If blockedScreenIndex was valid but now out of bounds, monitors may have changed
            if (blockedScreenIndex != null && blockedScreenIndex >= Screen.AllScreens.Length)
            {
                // Trigger monitor count check
                CheckMonitorCount(null, EventArgs.Empty);
            }
            hasShownBlockNotification = false;
            // Do not close notification here
            // silentNotification?.Close();
            // silentNotification = null;
            return;
        }

        var screen = Screen.AllScreens[(int)blockedScreenIndex];
        var bounds = screen.Bounds;
        var cursorPos = Cursor.Position;

        if (bounds.Contains(cursorPos))
        {
            // Move cursor to center of primary screen and hide it
            var primaryScreen = Screen.PrimaryScreen;
            if (primaryScreen != null)
            {
                var safe = primaryScreen.Bounds;
                int safeX = safe.X + safe.Width / 2;
                int safeY = safe.Y + safe.Height / 2;
                SetCursorPos(safeX, safeY);
                ShowCursor(false);

                // Notification usage
                if (!hasShownBlockNotification)
                {
                    silentNotification?.Close();
                    silentNotification = new SilentNotification(Strings.NotificationTitle, Strings.NotificationMessage);
                    silentNotification.ShowNearTray();
                    hasShownBlockNotification = true;
                }
            }
        }
        else
        {
            // Show cursor if not on blocked screen
            ShowCursor(true);
            hasShownBlockNotification = false;
            // Do not close notification here
            // silentNotification?.Close();
            // silentNotification = null;
        }
    }

    /// <summary>
    /// Shows a warning dialog when only one monitor is detected.
    /// </summary>
    static void ShowSingleMonitorWarning()
    {
        MessageBox.Show(
            Strings.SingleMonitorWarningMessage,
            Strings.SingleMonitorWarningTitle,
            MessageBoxButtons.OK,
            MessageBoxIcon.Warning);
    }

    /// <summary>
    /// Timer tick handler that checks for monitor count changes.
    /// </summary>
    static void CheckMonitorCount(object? sender, EventArgs e)
    {
        monitorManager?.CheckForMonitorCountChange();
    }

    /// <summary>
    /// Event handler for when the system transitions to single-monitor mode.
    /// </summary>
    static void OnTransitionedToSingleMonitor(object? sender, EventArgs e)
    {
        ShowSingleMonitorWarning();
        // Clear blocked screen since we can't block with only one monitor
        blockedScreenIndex = null;
        SaveSettings();
        // Rebuild menu to reflect the change
        if (trayIcon != null)
            trayIcon.ContextMenuStrip = BuildContextMenu();
        // Start the monitor count timer to detect when a second monitor is added
        monitorCountTimer?.Start();
    }

    /// <summary>
    /// Event handler for when the system transitions to multi-monitor mode.
    /// </summary>
    static void OnTransitionedToMultiMonitor(object? sender, EventArgs e)
    {
        // Rebuild menu to show available screens
        if (trayIcon != null)
            trayIcon.ContextMenuStrip = BuildContextMenu();
        // Stop the monitor count timer since we don't need it in multi-monitor mode
        monitorCountTimer?.Stop();
    }

    /// <summary>
    /// Cleanly exits the application.
    /// </summary>
    static void Exit()
    {
        // Unregister hotkey
        UnregisterHotkey();
        
        // Stop and dispose timers
        if (monitorTimer != null)
        {
            monitorTimer.Stop();
            monitorTimer.Dispose();
        }
        
        if (monitorCountTimer != null)
        {
            monitorCountTimer.Stop();
            monitorCountTimer.Dispose();
        }
        
        // Close any open notification
        if (silentNotification != null)
        {
            silentNotification.Close();
            silentNotification = null;
        }
        
        // Dispose tray icon
        if (trayIcon != null)
        {
            trayIcon.Visible = false;
            trayIcon.Dispose();
        }
        
        // Dispose loaded icon if it was loaded from file
        if (loadedIcon != null)
        {
            loadedIcon.Dispose();
            loadedIcon = null;
        }
        
        Application.Exit();
    }

    /// <summary>
    /// Gets the monitor model name for a given device name (e.g., \\.\DISPLAY1).
    /// </summary>
    static string? GetMonitorFriendlyName(string deviceName)
    {
        try
        {
            using var searcher = new ManagementObjectSearcher(
                @"root\WMI",
                "SELECT * FROM WmiMonitorID");

            foreach (ManagementObject mo in searcher.Get())
            {
                var instanceName = (string)mo["InstanceName"];
                if (DisplayUtil.DeviceNameContainsInstanceToken(deviceName, instanceName))
                {
                    var nameArray = (ushort[])mo["UserFriendlyName"];
                    var name = DisplayUtil.UserFriendlyNameFromUShorts(nameArray);
                    return name;
                }
            }
        }
        catch
        {
            // Ignore errors and fallback to device name
        }
        return null;
    }

    // --- Hotkey registration helpers ---

    [DllImport("user32.dll")]
    private static extern bool RegisterHotKey(IntPtr hWnd, int id, uint fsModifiers, uint vk);

    [DllImport("user32.dll")]
    private static extern bool UnregisterHotKey(IntPtr hWnd, int id);

    private static IntPtr mainWindowHandle => Process.GetCurrentProcess().MainWindowHandle;

    private static void RegisterHotkey(Keys keys)
    {
        UnregisterHotkey();
        var (mod, vk) = KeysToModifiersAndVk(keys);
        RegisterHotKey(IntPtr.Zero, HOTKEY_ID, mod, vk);
    }

    private static void UnregisterHotkey()
    {
        UnregisterHotKey(IntPtr.Zero, HOTKEY_ID);
    }

    private static (uint, uint) KeysToModifiersAndVk(Keys keys)
    {
        uint mod = 0;
        if (keys.HasFlag(Keys.Control)) mod |= 0x2;
        if (keys.HasFlag(Keys.Alt)) mod |= 0x1;
        if (keys.HasFlag(Keys.Shift)) mod |= 0x4;
        var vk = (uint)(keys & Keys.KeyCode);
        return (mod, vk);
    }

    private static string HotkeyToString(Keys keys)
    {
        return HotkeyUtil.ToString(keys);
    }

    private static bool TryParseHotkey(string s, out Keys keys)
    {
        return HotkeyUtil.TryParse(s, out keys);
    }

    // --- Message filter for hotkey ---
    class HotkeyMessageFilter : IMessageFilter
    {
        private readonly Action callback;
        public HotkeyMessageFilter(Action cb) { callback = cb; }
        public bool PreFilterMessage(ref Message m)
        {
            if (m.Msg == WM_HOTKEY && m.WParam.ToInt32() == HOTKEY_ID)
            {
                callback();
                return true;
            }
            return false;
        }
    }

    // --- Hotkey selection dialog ---
    class HotkeyDialog : Form
    {
        public Keys SelectedHotkey { get; private set; }
        private Label lbl;
        public HotkeyDialog(Keys initial)
        {
            Text = Strings.HotkeyDialogTitle;
            Width = 300; Height = 120;
            FormBorderStyle = FormBorderStyle.FixedDialog;
            StartPosition = FormStartPosition.CenterScreen;
            KeyPreview = true;
            lbl = new Label { Dock = DockStyle.Fill, TextAlign = ContentAlignment.MiddleCenter, Font = new Font(FontFamily.GenericSansSerif, 12) };
            Controls.Add(lbl);
            SelectedHotkey = initial;
            UpdateLabel();
        }
        protected override void OnKeyDown(KeyEventArgs e)
        {
            if (e.KeyCode == Keys.Escape) { DialogResult = DialogResult.Cancel; Close(); return; }
            if (e.KeyCode == Keys.ControlKey || e.KeyCode == Keys.ShiftKey || e.KeyCode == Keys.Menu) return;
            SelectedHotkey = (e.Modifiers | e.KeyCode);
            UpdateLabel();
        }
        protected override void OnKeyUp(KeyEventArgs e)
        {
            if (e.KeyCode == Keys.Enter)
            {
                DialogResult = DialogResult.OK;
                Close();
            }
        }
        private void UpdateLabel()
        {
            lbl.Text = Strings.HotkeyDialogPrompt(HotkeyToString(SelectedHotkey));
        }
    }

    // --- Silent notification form (no sound, no taskbar) ---
    class SilentNotification : Form
    {
        private System.Windows.Forms.Timer timer;
        public SilentNotification(string title, string message)
        {
            FormBorderStyle = FormBorderStyle.None;
            ShowInTaskbar = false;
            StartPosition = FormStartPosition.Manual;
            TopMost = true;
            Width = 260;
            Height = 80;
            BackColor = Color.White;
            Opacity = 0.95;
            Padding = new Padding(12);

            var titleLabel = new Label
            {
                Text = title,
                Font = new Font(FontFamily.GenericSansSerif, 10, FontStyle.Bold),
                Dock = DockStyle.Top,
                Height = 24,
                TextAlign = ContentAlignment.MiddleLeft
            };
            var msgLabel = new Label
            {
                Text = message,
                Font = new Font(FontFamily.GenericSansSerif, 9),
                Dock = DockStyle.Fill,
                TextAlign = ContentAlignment.TopLeft
            };
            Controls.Add(msgLabel);
            Controls.Add(titleLabel);

            timer = new System.Windows.Forms.Timer { Interval = NotificationDurationMs };
            timer.Tick += (s, e) => { Close(); };
        }

        public void ShowNearTray()
        {
            // Try to show near bottom right (primary screen)
            var workingArea = Screen.PrimaryScreen?.WorkingArea ?? new Rectangle(0, 0, 800, 600);
            Left = workingArea.Right - Width - 10;
            Top = workingArea.Bottom - Height - 10;
            Show();
            timer.Start();
        }

        protected override void OnFormClosed(FormClosedEventArgs e)
        {
            timer.Stop();
            timer.Dispose();
            base.OnFormClosed(e);
        }
    }
}<|MERGE_RESOLUTION|>--- conflicted
+++ resolved
@@ -65,38 +65,22 @@
     /// </summary>
     static AppSettings LoadSettings()
     {
-<<<<<<< HEAD
-        if (!File.Exists(settingsFile))
-            return new AppSettings();
-
-        try
-        {
-            string json = File.ReadAllText(settingsFile);
-            var settings = JsonSerializer.Deserialize<AppSettings>(json) ?? new AppSettings();
-            if (!string.IsNullOrEmpty(settings.Hotkey))
-            {
-                if (TryParseHotkey(settings.Hotkey, out var k))
-                    currentHotkey = k;
-            }
-            
-            // Migrate old settings: if we have an index but no DeviceName, convert it
-            if (settings.BlockedScreenIndex >= 0 && settings.BlockedScreenIndex < Screen.AllScreens.Length
-                && string.IsNullOrEmpty(settings.BlockedDeviceName))
-            {
-                settings.BlockedDeviceName = Screen.AllScreens[settings.BlockedScreenIndex].DeviceName;
-            }
-            
-            return settings;
-        }
-        catch
-=======
         var settings = SettingsManager.LoadSettings<AppSettings>() ?? new AppSettings();
+
+        // Parse hotkey if present
         if (!string.IsNullOrEmpty(settings.Hotkey))
->>>>>>> 76e3baa8
         {
             if (HotkeyUtil.TryParse(settings.Hotkey, out var k))
                 currentHotkey = k;
         }
+
+        // Migrate old configuration: convert index to DeviceName for reliability if needed
+        if (settings.BlockedScreenIndex >= 0 && settings.BlockedScreenIndex < Screen.AllScreens.Length
+            && string.IsNullOrEmpty(settings.BlockedDeviceName))
+        {
+            settings.BlockedDeviceName = Screen.AllScreens[settings.BlockedScreenIndex].DeviceName;
+        }
+
         return settings;
     }
 
@@ -108,14 +92,10 @@
         var settings = new AppSettings
         {
             BlockedScreenIndex = blockedScreenIndex ?? InvalidScreenIndex,
-<<<<<<< HEAD
             BlockedDeviceName = blockedScreenIndex != null && blockedScreenIndex < Screen.AllScreens.Length 
                 ? Screen.AllScreens[(int)blockedScreenIndex].DeviceName 
                 : null,
-            Hotkey = HotkeyToString(currentHotkey)
-=======
             Hotkey = HotkeyUtil.ToString(currentHotkey)
->>>>>>> 76e3baa8
         };
         SettingsManager.SaveSettings(settings);
     }
