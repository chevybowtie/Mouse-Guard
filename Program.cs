using System.Runtime.InteropServices;
using System.Text.Json;
using System.Diagnostics;
using MouseGuard;
using System.Management;

/// <summary>
/// Mouse Guard application: blocks mouse from entering a selected screen.
/// </summary>
class Program
{
    // Mouse check interval in milliseconds
    private const int TimerIntervalMs = 20;
    // Monitor count check interval in milliseconds
    private const int MonitorCheckIntervalMs = 5000;
    // Default/invalid screen index
    private const int InvalidScreenIndex = -1;
    // Notification display duration in milliseconds
    private const int NotificationDurationMs = 3000;

    // Import SetCursorPos from user32.dll to move the mouse cursor
    [DllImport("user32.dll")]
    static extern bool SetCursorPos(int X, int Y);

    // Import ShowCursor from user32.dll to show/hide the mouse cursor
    [DllImport("user32.dll")]
    static extern bool ShowCursor(bool bShow);

    // System tray icon
    static NotifyIcon? trayIcon;
    // Timer for monitoring mouse position
    static System.Windows.Forms.Timer? monitorTimer;
    // Timer for checking monitor count changes
    static System.Windows.Forms.Timer? monitorCountTimer;
    // Index of the blocked screen (null if none)
    static int? blockedScreenIndex = null;
    // Monitor manager for handling single/multi-monitor detection
    static MonitorManager? monitorManager;
    // Loaded icon resource for proper disposal
    static Icon? loadedIcon = null;
    // Single instance guard
    static SingleInstance? singleInstance = null;
    static HiddenMessageWindow? messageWindow = null;

    // Hotkey constants
    private const int WM_HOTKEY = 0x0312;
    private const int HOTKEY_ID = 0xBEEF;
    private static Keys defaultHotkey = Keys.B | Keys.Control | Keys.Alt;
    private static Keys currentHotkey = defaultHotkey;
    private static bool blockingEnabled = true;

    // Notification flag
    private static bool hasShownBlockNotification = false;
    private static SilentNotification? silentNotification = null;

    /// <summary>
    /// Settings data structure for serialization.
    /// </summary>
    class AppSettings
    {
        public int BlockedScreenIndex { get; set; } = InvalidScreenIndex;
        public string? BlockedDeviceName { get; set; } // e.g. "\\.\DISPLAY1"
        public string? Hotkey { get; set; } // e.g. "Control,Alt,B"
    }

    /// <summary>
    /// Loads settings from disk or returns defaults.
    /// </summary>
    static AppSettings LoadSettings()
    {
        var settings = SettingsManager.LoadSettings<AppSettings>() ?? new AppSettings();

        // Parse hotkey if present
        if (!string.IsNullOrEmpty(settings.Hotkey))
        {
            if (HotkeyUtil.TryParse(settings.Hotkey, out var k))
                currentHotkey = k;
        }

        // Migrate old configuration: convert index to DeviceName for reliability if needed
        if (settings.BlockedScreenIndex >= 0 && settings.BlockedScreenIndex < Screen.AllScreens.Length
            && string.IsNullOrEmpty(settings.BlockedDeviceName))
        {
            settings.BlockedDeviceName = Screen.AllScreens[settings.BlockedScreenIndex].DeviceName;
        }

        return settings;
    }

    /// <summary>
    /// Saves current settings to disk.
    /// </summary>
    static void SaveSettings()
    {
        var settings = new AppSettings
        {
            BlockedScreenIndex = blockedScreenIndex ?? InvalidScreenIndex,
            BlockedDeviceName = blockedScreenIndex != null && blockedScreenIndex < Screen.AllScreens.Length 
                ? Screen.AllScreens[(int)blockedScreenIndex].DeviceName 
                : null,
            Hotkey = HotkeyUtil.ToString(currentHotkey)
        };
        SettingsManager.SaveSettings(settings);
    }

    /// <summary>
    /// Loads the tray icon from file or falls back to a system icon.
    /// </summary>
    static Icon LoadTrayIcon()
    {
        try
        {
            // Try to load custom icon from file
            if (File.Exists("MouseGuard.ico"))
            {
                loadedIcon = new Icon("MouseGuard.ico");
                return loadedIcon;
            }
            else
            {
                SettingsManager.LogError("MouseGuard.ico not found, falling back to system icon");
            }
        }
        catch (Exception ex)
        {
            SettingsManager.LogError("Failed to load MouseGuard.ico, falling back to system icon", ex);
        }

        // Fallback to system application icon
        return SystemIcons.Application;
    }

    /// <summary>
    /// Finds the screen index by DeviceName. Returns null if not found.
    /// </summary>
    static int? FindScreenIndexByDeviceName(string? deviceName)
    {
        if (string.IsNullOrEmpty(deviceName))
            return null;

        var screens = Screen.AllScreens;
        for (int i = 0; i < screens.Length; i++)
        {
            if (screens[i].DeviceName == deviceName)
                return i;
        }
        return null;
    }

    /// <summary>
    /// Application entry point.
    /// </summary>
    [STAThread]
    static void Main()
    {
        // Enforce single-instance: per-user mutex
        try
        {
            var sanitizedUser = Environment.UserName?.Replace("\\", "_")?.Replace("/", "_") ?? "user";
            var mutexName = $"MouseGuard_{sanitizedUser}";
            singleInstance = new SingleInstance(mutexName);
            if (!singleInstance.IsFirstInstance)
            {
                // Secondary instance: notify the primary via PostMessage if available
                try
                {
                    WM_SHOW_INSTANCE = NativeMessages.RegisterWindowMessage("MouseGuard_ShowInstance");
                    MessageWindowName = $"MouseGuard_MessageWindow_{sanitizedUser}";
                    var hwnd = NativeMessages.FindWindow(null, MessageWindowName);
                    if (hwnd != IntPtr.Zero)
                    {
                        NativeMessages.PostMessage(hwnd, WM_SHOW_INSTANCE, IntPtr.Zero, IntPtr.Zero);
                        // give primary a moment to show the notification; fallback to balloon if not received
                        System.Threading.Thread.Sleep(NotificationDurationMs);
                    }
                    else
                    {
                        // no primary window; show a short-lived tray balloon here as a fallback
                        using var tmpIcon = new NotifyIcon
                        {
                            Icon = LoadTrayIcon(),
                            Visible = true,
                            Text = Strings.TrayIconText
                        };
                        tmpIcon.BalloonTipTitle = Strings.SingleInstanceWarningTitle;
                        tmpIcon.BalloonTipText = Strings.SingleInstanceWarningMessage;
                        tmpIcon.ShowBalloonTip(NotificationDurationMs);
                        System.Threading.Thread.Sleep(NotificationDurationMs);
                        tmpIcon.Visible = false;
                    }
                }
                catch
                {
                    // If IPC fails, just show a MessageBox as a last resort
                    try { MessageBox.Show(Strings.SingleInstanceWarningMessage, Strings.SingleInstanceWarningTitle, MessageBoxButtons.OK, MessageBoxIcon.Information); } catch { }
                }
                return;
            }
        }
        catch
        {
            // If the single-instance check fails to initialize, proceed (do not block startup)
        }

        Application.EnableVisualStyles();
        Application.SetCompatibleTextRenderingDefault(false);

        // Migrate old settings from app directory if needed
        SettingsManager.MigrateOldSettings();

        // Load settings and set blocked screen if valid
        var settings = LoadSettings();
        
        // Prefer DeviceName over index for better reliability
        if (!string.IsNullOrEmpty(settings.BlockedDeviceName))
        {
            blockedScreenIndex = FindScreenIndexByDeviceName(settings.BlockedDeviceName);
        }
        else if (settings.BlockedScreenIndex >= 0 && settings.BlockedScreenIndex < Screen.AllScreens.Length)
        {
            // Fallback to index for backward compatibility
            blockedScreenIndex = settings.BlockedScreenIndex;
        }
        else
        {
            blockedScreenIndex = null;
        }

        // Initialize monitor manager
        monitorManager = new MonitorManager(new WindowsFormsScreenProvider());
        
        // Set up event handlers for monitor count changes
        monitorManager.TransitionedToSingleMonitor += OnTransitionedToSingleMonitor;
        monitorManager.TransitionedToMultiMonitor += OnTransitionedToMultiMonitor;

        // Check for single monitor mode and show warning if needed
        if (monitorManager.IsSingleMonitorMode)
        {
            ShowSingleMonitorWarning();
        }

        // Tray icon initialization
        trayIcon = new NotifyIcon
        {
            Icon = LoadTrayIcon(),
            Text = Strings.TrayIconText,
            Visible = true,
            ContextMenuStrip = BuildContextMenu()
        };

        // Register window message and create a hidden message window that can receive PostMessage notifications
        try
        {
            WM_SHOW_INSTANCE = NativeMessages.RegisterWindowMessage("MouseGuard_ShowInstance");
            var sanitizedUser = Environment.UserName?.Replace("\\", "_")?.Replace("/", "_") ?? "user";
            MessageWindowName = $"MouseGuard_MessageWindow_{sanitizedUser}";
            messageWindow = new HiddenMessageWindow(MessageWindowName);
            // We don't need to Show() the window — just ensure its handle is created so FindWindow can find it
            var handle = messageWindow.Handle;
        }
        catch { }

        // Register global hotkey
        RegisterHotkey(currentHotkey);

        // Start monitoring mouse position
        monitorTimer = new System.Windows.Forms.Timer { Interval = TimerIntervalMs };
        monitorTimer.Tick += MonitorMouse;
        monitorTimer.Start();

        // Start monitoring monitor count changes only if in single-monitor mode
        monitorCountTimer = new System.Windows.Forms.Timer { Interval = MonitorCheckIntervalMs };
        monitorCountTimer.Tick += CheckMonitorCount;
        if (monitorManager.IsSingleMonitorMode)
        {
            monitorCountTimer.Start();
        }

        // Message loop for hotkey
        Application.AddMessageFilter(new HotkeyMessageFilter(OnHotkeyPressed));

        Application.Run();

        // Unregister hotkey on exit
        UnregisterHotkey();
    }

    /// <summary>
    /// Builds the context menu for the tray icon.
    /// </summary>
    static ContextMenuStrip BuildContextMenu()
    {
        var menu = new ContextMenuStrip();

        // If in single-monitor mode, show a disabled info item
        if (monitorManager != null && monitorManager.IsSingleMonitorMode)
        {
            var infoItem = new ToolStripMenuItem(Strings.SingleMonitorModeMenuLabel)
            {
                Enabled = false
            };
            menu.Items.Add(infoItem);
            menu.Items.Add(new ToolStripSeparator());
        }

        var screens = Screen.AllScreens;
        for (int i = 0; i < screens.Length; i++)
        {
            var index = i;
            var screen = screens[i];
            // Get friendly monitor name if available
            string? monitorName = GetMonitorFriendlyName(screen.DeviceName);
            string displayName = monitorName != null
                ? $"{monitorName} ({screen.DeviceName})"
                : screen.DeviceName;

            // Context menu building
            var item = new ToolStripMenuItem(
                Strings.BlockScreenMenu(i + 1, screen.Primary ? Strings.Primary : "", displayName, screen.Bounds.Width, screen.Bounds.Height))
            {
                CheckOnClick = true,
                Checked = blockedScreenIndex == index,
                // Disable selecting screens when in single-monitor mode
                Enabled = !(monitorManager != null && monitorManager.IsSingleMonitorMode)
            };

            if (monitorManager != null && monitorManager.IsSingleMonitorMode)
            {
                // Provide an explanatory tooltip for disabled items (if tooltips are supported)
                item.ToolTipText = Strings.SingleMonitorModeMenuLabel;
            }

            // Click handler for screen selection (toggle block/unblock)
            item.Click += (s, e) =>
            {
                if (blockedScreenIndex == index)
                {
                    // Unblock if already blocked
                    item.Checked = false;
                    blockedScreenIndex = null;
                }
                else
                {
                    // Block this screen, uncheck others
                    foreach (ToolStripMenuItem m in menu.Items.OfType<ToolStripMenuItem>())
                        m.Checked = false;
                    item.Checked = true;
                    blockedScreenIndex = index;
                }
                SaveSettings();

                // Immediately update the menu to reflect the new state
                // (rebuilds the menu so the checked state is always correct)
                trayIcon!.ContextMenuStrip = BuildContextMenu();
            };

            menu.Items.Add(item);
        }

        menu.Items.Add(new ToolStripSeparator());
        menu.Items.Add(Strings.AdvancedSettings, null, (s, e) => ShowAdvancedSettings(menu));
        menu.Items.Add(new ToolStripSeparator());
        menu.Items.Add("About", null, (s, e) => ShowAboutDialog());
        menu.Items.Add(Strings.Exit, null, (s, e) => Exit());

        // Add About option

        return menu;
    }

    private static void ShowAboutDialog()
    {
        var version = typeof(Program).Assembly.GetName().Version?.ToString() ?? "Unknown";
        var repo = "https://github.com/chevybowtie/Mouse-Guard";

        var aboutForm = new Form
        {
            Text = "About Mouse Guard",
            Width = 340,
            Height = 180,
            FormBorderStyle = FormBorderStyle.FixedDialog,
            StartPosition = FormStartPosition.CenterScreen,
            MaximizeBox = false,
            MinimizeBox = false
        };

        var lblTitle = new Label
        {
            Text = "Mouse Guard",
            Font = new Font(FontFamily.GenericSansSerif, 12, FontStyle.Bold),
            Dock = DockStyle.Top,
            Height = 32,
            TextAlign = ContentAlignment.MiddleCenter
        };

        var lblVersion = new Label
        {
            Text = $"Version: {version}",
            Dock = DockStyle.Top,
            Height = 24,
            TextAlign = ContentAlignment.MiddleCenter
        };

        var link = new LinkLabel
        {
            Text = repo,
            Dock = DockStyle.Top,
            Height = 24,
            TextAlign = ContentAlignment.MiddleCenter
        };
        link.Links.Add(0, repo.Length, repo);
        link.LinkClicked += (s, e) =>
        {
            if (e.Link?.LinkData != null)
            {
                System.Diagnostics.Process.Start(new ProcessStartInfo
                {
                    FileName = e.Link.LinkData.ToString(),
                    UseShellExecute = true
                });
            }
        };

        var btnOK = new Button
        {
            Text = "OK",
            DialogResult = DialogResult.OK,
            Dock = DockStyle.Bottom
        };

        aboutForm.Controls.Add(btnOK);
        aboutForm.Controls.Add(link);
        aboutForm.Controls.Add(lblVersion);
        aboutForm.Controls.Add(lblTitle);

        aboutForm.AcceptButton = btnOK;
        aboutForm.ShowDialog();
    }

    static void ShowAdvancedSettings(ContextMenuStrip menu)
    {
        using (var dlg = new HotkeyDialog(currentHotkey))
        {
            if (dlg.ShowDialog() == DialogResult.OK)
            {
                // Unregister old hotkey, register new one
                UnregisterHotkey();
                currentHotkey = dlg.SelectedHotkey;
                RegisterHotkey(currentHotkey);
                SaveSettings();
                trayIcon!.Text = TrayTextFormatter.Format(Strings.TrayIconText, blockingEnabled, currentHotkey);
            }
        }
    }

    static void OnHotkeyPressed()
    {
        blockingEnabled = !blockingEnabled;
        trayIcon!.Text = TrayTextFormatter.Format(Strings.TrayIconText, blockingEnabled, currentHotkey);
    }

    /// <summary>
    /// Timer event: checks mouse position and blocks if on blocked screen.
    /// </summary>
    static void MonitorMouse(object? sender, EventArgs e)
    {
        // If in single-monitor mode, don't do anything
        if (monitorManager != null && monitorManager.IsSingleMonitorMode)
        {
            ShowCursor(true);
            hasShownBlockNotification = false;
            return;
        }

        if (!blockingEnabled)
        {
            ShowCursor(true);
            hasShownBlockNotification = false;
            // Do not close notification here
            // silentNotification?.Close();
            // silentNotification = null;
            return;
        }

        // If no screen is blocked, do nothing
        if (blockedScreenIndex == null || blockedScreenIndex >= Screen.AllScreens.Length)
        {
            // If blockedScreenIndex was valid but now out of bounds, monitors may have changed
            if (blockedScreenIndex != null && blockedScreenIndex >= Screen.AllScreens.Length)
            {
                // Trigger monitor count check
                CheckMonitorCount(null, EventArgs.Empty);
            }
            hasShownBlockNotification = false;
            // Do not close notification here
            // silentNotification?.Close();
            // silentNotification = null;
            return;
        }

        var screen = Screen.AllScreens[(int)blockedScreenIndex];
        var bounds = screen.Bounds;
        var cursorPos = Cursor.Position;

        if (bounds.Contains(cursorPos))
        {
            // Move cursor to center of primary screen and hide it
            var primaryScreen = Screen.PrimaryScreen;
            if (primaryScreen != null)
            {
                var safe = primaryScreen.Bounds;
                int safeX = safe.X + safe.Width / 2;
                int safeY = safe.Y + safe.Height / 2;
                SetCursorPos(safeX, safeY);
                ShowCursor(false);

                // Notification usage
                if (!hasShownBlockNotification)
                {
                    silentNotification?.Close();
                    silentNotification = new SilentNotification(Strings.NotificationTitle, Strings.NotificationMessage);
                    silentNotification.ShowNearTray();
                    hasShownBlockNotification = true;
                }
            }
        }
        else
        {
            // Show cursor if not on blocked screen
            ShowCursor(true);
            hasShownBlockNotification = false;
            // Do not close notification here
            // silentNotification?.Close();
            // silentNotification = null;
        }
    }

    /// <summary>
    /// Shows a warning dialog when only one monitor is detected.
    /// </summary>
    static void ShowSingleMonitorWarning()
    {
        MessageBox.Show(
            Strings.SingleMonitorWarningMessage,
            Strings.SingleMonitorWarningTitle,
            MessageBoxButtons.OK,
            MessageBoxIcon.Warning);
    }

    /// <summary>
    /// Timer tick handler that checks for monitor count changes.
    /// </summary>
    static void CheckMonitorCount(object? sender, EventArgs e)
    {
        monitorManager?.CheckForMonitorCountChange();
    }

    /// <summary>
    /// Event handler for when the system transitions to single-monitor mode.
    /// </summary>
    static void OnTransitionedToSingleMonitor(object? sender, EventArgs e)
    {
        ShowSingleMonitorWarning();
        // Clear blocked screen since we can't block with only one monitor
        blockedScreenIndex = null;
        SaveSettings();
        // Rebuild menu to reflect the change
        if (trayIcon != null)
            trayIcon.ContextMenuStrip = BuildContextMenu();
        // Start the monitor count timer to detect when a second monitor is added
        monitorCountTimer?.Start();
    }

    /// <summary>
    /// Event handler for when the system transitions to multi-monitor mode.
    /// </summary>
    static void OnTransitionedToMultiMonitor(object? sender, EventArgs e)
    {
        // Rebuild menu to show available screens
        if (trayIcon != null)
            trayIcon.ContextMenuStrip = BuildContextMenu();
        // Stop the monitor count timer since we don't need it in multi-monitor mode
        monitorCountTimer?.Stop();
    }

    /// <summary>
    /// Cleanly exits the application.
    /// </summary>
    static void Exit()
    {
        CleanupResources();
        Application.Exit();

        // Release the single-instance mutex
        singleInstance?.Dispose();
        singleInstance = null;
        // Dispose message window if present
        try { messageWindow?.Close(); messageWindow?.Dispose(); } catch { }
        messageWindow = null;
    }

    /// <summary>
    /// Dispose timers, tray icon, notifications, and single-instance artifacts without exiting the application (testable cleanup).
    /// </summary>
    internal static void CleanupResources()
    {
        UnregisterHotkey();
        ResourceCleanup.Cleanup(ref monitorTimer, ref monitorCountTimer, ref trayIcon, ref silentNotification, ref loadedIcon, ref singleInstance, ref messageWindow);
    }

    /// <summary>
    /// Gets the monitor model name for a given device name (e.g., \\.\DISPLAY1).
    /// </summary>
    static string? GetMonitorFriendlyName(string deviceName)
    {
        try
        {
            using var searcher = new ManagementObjectSearcher(
                @"root\WMI",
                "SELECT * FROM WmiMonitorID");

            foreach (ManagementObject mo in searcher.Get())
            {
                var instanceName = (string)mo["InstanceName"];
                if (DisplayUtil.DeviceNameContainsInstanceToken(deviceName, instanceName))
                {
                    var nameArray = (ushort[])mo["UserFriendlyName"];
                    var name = DisplayUtil.UserFriendlyNameFromUShorts(nameArray);
                    return name;
                }
            }
        }
        catch
        {
            // Ignore errors and fallback to device name
        }
        return null;
    }

    // --- Hotkey registration helpers ---

    [DllImport("user32.dll")]
    private static extern bool RegisterHotKey(IntPtr hWnd, int id, uint fsModifiers, uint vk);

    [DllImport("user32.dll")]
    private static extern bool UnregisterHotKey(IntPtr hWnd, int id);

    private static IntPtr mainWindowHandle => Process.GetCurrentProcess().MainWindowHandle;

    private static void RegisterHotkey(Keys keys)
    {
        UnregisterHotkey();
        var (mod, vk) = KeysToModifiersAndVk(keys);
        RegisterHotKey(IntPtr.Zero, HOTKEY_ID, mod, vk);
    }

    private static void UnregisterHotkey()
    {
        UnregisterHotKey(IntPtr.Zero, HOTKEY_ID);
    }

    private static (uint, uint) KeysToModifiersAndVk(Keys keys)
    {
        uint mod = 0;
        if (keys.HasFlag(Keys.Control)) mod |= 0x2;
        if (keys.HasFlag(Keys.Alt)) mod |= 0x1;
        if (keys.HasFlag(Keys.Shift)) mod |= 0x4;
        var vk = (uint)(keys & Keys.KeyCode);
        return (mod, vk);
    }

    private static string HotkeyToString(Keys keys)
    {
        return HotkeyUtil.ToString(keys);
    }

    private static bool TryParseHotkey(string s, out Keys keys)
    {
        return HotkeyUtil.TryParse(s, out keys);
    }

    // --- Message filter for hotkey ---
    class HotkeyMessageFilter : IMessageFilter
    {
        private readonly Action callback;
        public HotkeyMessageFilter(Action cb) { callback = cb; }
        public bool PreFilterMessage(ref Message m)
        {
            if (m.Msg == WM_HOTKEY && m.WParam.ToInt32() == HOTKEY_ID)
            {
                callback();
                return true;
            }
            return false;
        }
    }

    // --- IPC: RegisterWindowMessage + PostMessage helpers ---
    static uint WM_SHOW_INSTANCE = 0;
    static string? MessageWindowName = null;
    private static class NativeMessages
    {
        [DllImport("user32.dll", CharSet = CharSet.Unicode)]
        public static extern uint RegisterWindowMessage(string lpString);

        [DllImport("user32.dll", SetLastError = true)]
        [return: MarshalAs(UnmanagedType.Bool)]
        public static extern bool PostMessage(IntPtr hWnd, uint Msg, IntPtr wParam, IntPtr lParam);

        [DllImport("user32.dll", CharSet = CharSet.Unicode, SetLastError = true)]
        public static extern IntPtr FindWindow(string? lpClassName, string? lpWindowName);
    }

    // --- Hotkey selection dialog ---
    class HotkeyDialog : Form
    {
        public Keys SelectedHotkey { get; private set; }
        private Label lbl;
        public HotkeyDialog(Keys initial)
        {
            Text = Strings.HotkeyDialogTitle;
            Width = 300; Height = 120;
            FormBorderStyle = FormBorderStyle.FixedDialog;
            StartPosition = FormStartPosition.CenterScreen;
            KeyPreview = true;
            lbl = new Label { Dock = DockStyle.Fill, TextAlign = ContentAlignment.MiddleCenter, Font = new Font(FontFamily.GenericSansSerif, 12) };
            Controls.Add(lbl);
            SelectedHotkey = initial;
            UpdateLabel();
        }
        protected override void OnKeyDown(KeyEventArgs e)
        {
            if (e.KeyCode == Keys.Escape) { DialogResult = DialogResult.Cancel; Close(); return; }
            if (e.KeyCode == Keys.ControlKey || e.KeyCode == Keys.ShiftKey || e.KeyCode == Keys.Menu) return;
            SelectedHotkey = (e.Modifiers | e.KeyCode);
            UpdateLabel();
        }
        protected override void OnKeyUp(KeyEventArgs e)
        {
            if (e.KeyCode == Keys.Enter)
            {
                DialogResult = DialogResult.OK;
                Close();
            }
        }
        private void UpdateLabel()
        {
            lbl.Text = Strings.HotkeyDialogPrompt(HotkeyToString(SelectedHotkey));
        }
    }

    // --- Silent notification form (no sound, no taskbar) ---
    internal class SilentNotification : Form
    {
        private System.Windows.Forms.Timer timer;
        public SilentNotification(string title, string message)
        {
            FormBorderStyle = FormBorderStyle.None;
            ShowInTaskbar = false;
            StartPosition = FormStartPosition.Manual;
            TopMost = true;
            Width = 260;
            Height = 80;
            BackColor = Color.White;
            Opacity = 0.95;
            Padding = new Padding(12);

            var titleLabel = new Label
            {
                Text = title,
                Font = new Font(FontFamily.GenericSansSerif, 10, FontStyle.Bold),
                Dock = DockStyle.Top,
                Height = 24,
                TextAlign = ContentAlignment.MiddleLeft
            };
            var msgLabel = new Label
            {
                Text = message,
                Font = new Font(FontFamily.GenericSansSerif, 9),
                Dock = DockStyle.Fill,
                TextAlign = ContentAlignment.TopLeft
            };
            Controls.Add(msgLabel);
            Controls.Add(titleLabel);

            timer = new System.Windows.Forms.Timer { Interval = NotificationDurationMs };
            timer.Tick += (s, e) => { Close(); };
        }

        public void ShowNearTray()
        {
            // Try to show near bottom right (primary screen)
            var workingArea = Screen.PrimaryScreen?.WorkingArea ?? new Rectangle(0, 0, 800, 600);
            Left = workingArea.Right - Width - 10;
            Top = workingArea.Bottom - Height - 10;
            Show();
            timer.Start();
        }

        protected override void OnFormClosed(FormClosedEventArgs e)
        {
            timer.Stop();
            timer.Dispose();
            base.OnFormClosed(e);
        }
    }

        /// <summary>
        /// Hidden message-only window used to receive PostMessage notifications from secondary instances.
        /// </summary>
<<<<<<< HEAD
        class HiddenMessageWindow : Form
=======
        internal class HiddenMessageWindow : Form
>>>>>>> 026219a6
        {
            private readonly string _name;
            public HiddenMessageWindow(string name)
            {
                _name = name;
                // Hide window from taskbar and off-screen
                ShowInTaskbar = false;
                FormBorderStyle = FormBorderStyle.None;
                StartPosition = FormStartPosition.Manual;
                Location = new Point(-10000, -10000);
                Size = new Size(1, 1);
                Text = name; // Use the window name so FindWindow can locate it
            }

            protected override void WndProc(ref Message m)
            {
                if (m.Msg == WM_SHOW_INSTANCE)
                {
                    try
                    {
                        // Show notification via the primary tray icon if available
                        if (trayIcon != null)
                        {
                            trayIcon.ShowBalloonTip(NotificationDurationMs, Strings.SingleInstanceWarningTitle, Strings.SingleInstanceWarningMessage, ToolTipIcon.Info);
                        }
                        else
                        {
                            using var tmp = new NotifyIcon { Icon = LoadTrayIcon(), Visible = true };
                            tmp.ShowBalloonTip(NotificationDurationMs, Strings.SingleInstanceWarningTitle, Strings.SingleInstanceWarningMessage, ToolTipIcon.Info);
                        }
                    }
                    catch { }
                    return;
                }
                base.WndProc(ref m);
            }
        }
}<|MERGE_RESOLUTION|>--- conflicted
+++ resolved
@@ -808,11 +808,7 @@
         /// <summary>
         /// Hidden message-only window used to receive PostMessage notifications from secondary instances.
         /// </summary>
-<<<<<<< HEAD
-        class HiddenMessageWindow : Form
-=======
         internal class HiddenMessageWindow : Form
->>>>>>> 026219a6
         {
             private readonly string _name;
             public HiddenMessageWindow(string name)
